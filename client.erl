%% - Client module
%% - The client module creates a parallel process by spawning handler. 
%% - The handler does the following: 
%%      1/ It makes itself into a system process in order to trap exits.
%%      2/ It creates a window and sets up the prompt and the title.
%%      4/ It waits for connection message (see disconnected).
%%

-module(client).

-import(window, [set_title/2, insert_str/2, set_prompt/2]).

-export([start/1]).

start(Host) ->
    spawn(fun() -> handler(Host) end).

%%%%%%%%%%%%%%%%%%%%%%% INACTIVE CLIENT %%%%%%%%%%%%%%%%%%%%%%%%%%%%%%%%%%%%
%% - The handler starts a window and a connector
handler(Host) ->
    process_flag(trap_exit, true),
    Window = window:start(self()),
    set_title(Window, "Connecting..."),
    set_prompt(Window, "action > "),
    start_connector(Host),
    disconnected(Window).

%% - The window is disconnected until it received a connected meassage from 
%% the connector
disconnected(Window) ->
    receive
        {connected, ServerPid} -> 
            insert_str(Window, "Connected to the transaction server\n"),
            set_title(Window, "Connected"),
            connected(Window, ServerPid);
        {'Exit', _, _} ->
            exit(died);
        Other ->
            io:format("client disconnected unexpected:~p~n",[Other]),
            disconnected(Window)
    end.
%%%%%%%%%%%%%%%%%%%%%%% INACTIVE CLIENT %%%%%%%%%%%%%%%%%%%%%%%%%%%%%%%%%%%%


%%%%%%%%%%%%%%%%%%%%%%% CONNECTOR %%%%%%%%%%%%%%%%%%%%%%%%%%%%%%%%%%%%%%%%%%
start_connector(Host) ->
    S = self(),
    spawn_link(fun() -> try_to_connect(S,Host) end).

try_to_connect(Parent, Host) ->
    %% Parent is the Pid of the process (handler) that spawned this process
    {transaction_server, Host} ! {login, self(), Parent},
    receive
        {ok, ServerPid} -> 
            Parent ! {connected, ServerPid},
            exit(connectorFinished);
        Any ->
            io:format("Unexpected message ~p.~n",[Any])
    after 5000 ->
        io:format("Unable to connect to the transaction server at node~p. Restart the client application later.~n",[Host])
    end,
    exit(serverBusy).
%%%%%%%%%%%%%%%%%%%%%%% CONNECTOR %%%%%%%%%%%%%%%%%%%%%%%%%%%%%%%%%%%%%%%%%%




%%%%%%%%%%%%%%%%%%%%%%% ACTIVE CLIENT %%%%%%%%%%%%%%%%%%%%%%%%%%%%%%%%%%%%%%
connected(Window, ServerPid) ->
    receive
        %% - The user has requested a transaction
        {request, Window, Transaction} ->
            io:format("Client requested the transaction ~p.~n",[Transaction]),
            insert_str(Window, "Processing request...\n"),
            process(Window, ServerPid, Transaction);
        {'EXIT', Window, windowDestroyed} ->
            end_client(ServerPid);
        {close, ServerPid} ->
            exit(serverDied);
        Other ->
            io:format("client active unexpected: ~p~n",[Other]),
            connected(Window,ServerPid)
    end.

%% - Asking to process a request
process(Window, ServerPid, Transaction) ->
    ServerPid ! {request, self()}, %% Send a request to server and wait for proceed message
    receive
        {proceed, ServerPid} ->
            send(Window, ServerPid, Transaction, length(Transaction)); %% received green light send the transaction.
        {close, ServerPid} ->
            exit(serverDied);
        Other ->
            io:format("client active unexpected: ~p~n",[Other])
    end.

%% - Sending the transaction and waiting for confirmation
send(Window, ServerPid, [], TransLength) ->
<<<<<<< HEAD
    ServerPid ! {confirm, self(), TransLength}, %% Once all the list (transaction) items sent, send confirmation
=======
    ServerPid ! {confirm, self(),TransLength}, %% Once all the list (transaction) items sent, send confirmation 
>>>>>>> 66b63a28
    receive
        {abort, ServerPid} ->
            insert_str(Window, "Aborted... type run if you want to try again!\n"),
            connected(Window, ServerPid);
        {committed, ServerPid} ->
            insert_str(Window, "Transaction succeeded!\n"),
            connected(Window, ServerPid);
        {'EXIT', Window, windowDestroyed} ->
            end_client(ServerPid);
        {close, ServerPid} ->
            exit(serverDied);
        Other ->
            io:format("client active unexpected: ~p~n",[Other])
    end;
send(Window, ServerPid, [H|T], TransLength) -> 
    sleep(3),
    case loose(5) of
        %% In order to handle losses, think about adding an extra field to the message sent
        false -> ServerPid ! {action, self(), H, TransLength-length(T)};
        true -> ok
    end,
    send(Window, ServerPid, T, TransLength).
%%%%%%%%%%%%%%%%%%%%%%% Active Window %%%%%%%%%%%%%%%%%%%%%%%%%%%%%%%%%%%%%%


%% - Clean end
end_client(ServerPid) ->
    io:format("Client ended communication.~n",[]),
    ServerPid ! {close, self()},
    exit(died).

%% - Blocks a random amount of seconds between 1 and 5.
%% - This simulates latency in the network.
%% - Latency is an integer parameter which can be interpreted as a worst case 
%% waiting time in seconds
sleep(Latency) ->
    receive
    after 1000*random:uniform(Latency) ->
        true
    end.

%% - Loses messages randomly
%% - This simulates the fact that the communication media is unreliable
%% - Lossyness is an integer parameter:
%%        - if Lossyness =0 the function will always return true
%%        - if Lossyness >10 the function will always return false
%%        - if lossyness =6 the function will return either values with 
%%        probability 1/2    
loose(Lossyness) -> 
    Val = random:uniform(10),
    if
        Val >= Lossyness -> false;
        true -> true
    end.<|MERGE_RESOLUTION|>--- conflicted
+++ resolved
@@ -45,7 +45,7 @@
 %%%%%%%%%%%%%%%%%%%%%%% CONNECTOR %%%%%%%%%%%%%%%%%%%%%%%%%%%%%%%%%%%%%%%%%%
 start_connector(Host) ->
     S = self(),
-    spawn_link(fun() -> try_to_connect(S,Host) end).
+    spawn_link(fun() -> try_to_connect(S, Host) end).
 
 try_to_connect(Parent, Host) ->
     %% Parent is the Pid of the process (handler) that spawned this process
@@ -55,9 +55,9 @@
             Parent ! {connected, ServerPid},
             exit(connectorFinished);
         Any ->
-            io:format("Unexpected message ~p.~n",[Any])
+            io:format("Unexpected message ~p.~n", [Any])
     after 5000 ->
-        io:format("Unable to connect to the transaction server at node~p. Restart the client application later.~n",[Host])
+        io:format("Unable to connect to the transaction server at node~p. Restart the client application later.~n", [Host])
     end,
     exit(serverBusy).
 %%%%%%%%%%%%%%%%%%%%%%% CONNECTOR %%%%%%%%%%%%%%%%%%%%%%%%%%%%%%%%%%%%%%%%%%
@@ -70,7 +70,7 @@
     receive
         %% - The user has requested a transaction
         {request, Window, Transaction} ->
-            io:format("Client requested the transaction ~p.~n",[Transaction]),
+            io:format("Client requested the transaction ~p.~n", [Transaction]),
             insert_str(Window, "Processing request...\n"),
             process(Window, ServerPid, Transaction);
         {'EXIT', Window, windowDestroyed} ->
@@ -78,7 +78,7 @@
         {close, ServerPid} ->
             exit(serverDied);
         Other ->
-            io:format("client active unexpected: ~p~n",[Other]),
+            io:format("client active unexpected: ~p~n", [Other]),
             connected(Window,ServerPid)
     end.
 
@@ -91,16 +91,12 @@
         {close, ServerPid} ->
             exit(serverDied);
         Other ->
-            io:format("client active unexpected: ~p~n",[Other])
+            io:format("client active unexpected: ~p~n", [Other])
     end.
 
 %% - Sending the transaction and waiting for confirmation
 send(Window, ServerPid, [], TransLength) ->
-<<<<<<< HEAD
     ServerPid ! {confirm, self(), TransLength}, %% Once all the list (transaction) items sent, send confirmation
-=======
-    ServerPid ! {confirm, self(),TransLength}, %% Once all the list (transaction) items sent, send confirmation 
->>>>>>> 66b63a28
     receive
         {abort, ServerPid} ->
             insert_str(Window, "Aborted... type run if you want to try again!\n"),
@@ -128,7 +124,7 @@
 
 %% - Clean end
 end_client(ServerPid) ->
-    io:format("Client ended communication.~n",[]),
+    io:format("Client ended communication.~n", []),
     ServerPid ! {close, self()},
     exit(died).
 
